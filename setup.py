--- conflicted
+++ resolved
@@ -12,17 +12,10 @@
     return open(fname, 'r', encoding=encoding).read()
 
 
-<<<<<<< HEAD
-def _get_install_requires(fname):
-    return [req_line.strip()
-           for req_line in open(fname, 'r')
-           if req_line.strip() and not req_line.startswith('#')]
-=======
 def _get_install_requires():
     if platform.python_version_tuple() < ('3', '4'):
         return ['asyncio']
     return []
->>>>>>> 83c3a40e
 
 def _get_version(fname):
     import json
@@ -36,11 +29,7 @@
       author='Jeff Quast',
       description="Python 3 asyncio Telnet server and client Protocol library",
       long_description=_get_long_description(fname=_get_here('README.rst')),
-<<<<<<< HEAD
-      packages=['telnetlib3', 'telnetlib3.example'],
-=======
       packages=['telnetlib3'],
->>>>>>> 83c3a40e
       package_data={'': ['README.rst', 'requirements.txt'], },
       entry_points={
          'console_scripts': [
@@ -62,12 +51,5 @@
                    'Topic :: System :: Shells',
                    'Topic :: Internet',
                    ],
-<<<<<<< HEAD
-      install_requires=(
-          _get_install_requires(_get_here('requirements.txt'))
-          if platform.python_version_tuple() > ('3', '3') else
-          _get_install_requires(_get_here('requirements33.txt')))
-=======
       install_requires=_get_install_requires(),
->>>>>>> 83c3a40e
       )