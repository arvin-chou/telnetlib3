--- conflicted
+++ resolved
@@ -303,11 +303,7 @@
     :return (reader, writer): The reader is a :class:`TelnetStreamReader`
         instance, the writer is a :class:`TelnetStreamWriter` instance.
 
-<<<<<<< HEAD
-    This method is a coroutine
-=======
     This function is a :func:`~asyncio.coroutine`.
->>>>>>> 83c3a40e
     """
     log = log or logging.getLogger(__name__)
     loop = loop or asyncio.get_event_loop()
